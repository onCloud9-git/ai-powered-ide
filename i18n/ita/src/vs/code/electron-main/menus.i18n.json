--- conflicted
+++ resolved
@@ -143,10 +143,7 @@
 	"miContinue": "&&Continua",
 	"miToggleBreakpoint": "Attiva/Disattiva &&punto di interruzione",
 	"miConditionalBreakpoint": "Punto di interruzione &&condizionale...",
-<<<<<<< HEAD
-=======
 	"miInlineBreakpoint": "P&&unto di interruzione in linea",
->>>>>>> 8647b7c1
 	"miFunctionBreakpoint": "Punto di interruzione &&funzione...",
 	"miLogPoint": "&&Punto di registrazione...",
 	"miNewBreakpoint": "&&Nuovo punto di interruzione",
