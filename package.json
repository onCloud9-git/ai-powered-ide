--- conflicted
+++ resolved
@@ -33,70 +33,6 @@
         "onCommand:python.sortImports",
         "onCommand:python.runtests"
     ],
-<<<<<<< HEAD
-    "debuggers": [
-      {
-        "type": "python",
-        "label": "Python",
-        "enableBreakpointsFor": {
-          "languageIds": [
-            "python"
-          ]
-        },
-        "program": "./out/client/debugger/Main.js",
-        "runtime": "node",
-        "configurationAttributes": {
-          "launch": {
-            "required": [
-              "program"
-            ],
-            "properties": {
-              "program": {
-                "type": "string",
-                "description": "Absolute path to the program.",
-                "default": "${file}"
-              },
-              "pythonPath": {
-                "type": "string",
-                "description": "Path (fully qualified) to python executable.",
-                "default": ""
-              },
-              "args": {
-                "type": "array",
-                "description": "Command line arguments passed to the program",
-                "default": [],
-                "items": {
-                  "type": "string"
-                }
-              },
-              "stopOnEntry": {
-                "type": "boolean",
-                "description": "Automatically stop after launch.",
-                "default": true
-              },
-              "externalConsole": {
-                "type": "boolean",
-                "description": "Launch debug target in external console window.",
-                "default": false
-              },
-              "cwd": {
-                "type": "string",
-                "description": "Absolute path to the working directory of the program being debugged. Default is the root directory of the file (leave null).",
-                "default": null
-              },
-              "debugOptions": {
-                "type": "array",
-                "description": "Advanced options, view read me for further details.",
-                "items": {
-                  "type": "string",
-                  "enum": [
-                    "WaitOnAbnormalExit",
-                    "WaitOnNormalExit",
-                    "RedirectOutput",
-                    "DebugStdLib",
-                    "BreakOnSystemExitZero"
-                  ]
-=======
     "main": "./out/client/extension",
     "contributes": {
         "snippets": [
@@ -123,7 +59,6 @@
                     "languageIds": [
                         "python"
                     ]
->>>>>>> c6eefd1e
                 },
                 "program": "./out/client/debugger/main.js",
                 "runtime": "node",
