--- conflicted
+++ resolved
@@ -776,11 +776,7 @@
 		return DefaultFilter;
 	}
 
-<<<<<<< HEAD
-	public getSorter(): Modes.ISuggestionSorter {
-=======
 	public getSorter(): Modes.ISuggestionCompare {
->>>>>>> 18c4a65c
 		return (one, other) => {
 			if (this.sortByType.length > 0) {
 				var oneTypeIndex = this.sortByType.indexOf(one.type);
