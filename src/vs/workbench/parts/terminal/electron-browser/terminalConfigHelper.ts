/*---------------------------------------------------------------------------------------------
 *  Copyright (c) Microsoft Corporation. All rights reserved.
 *  Licensed under the MIT License. See License.txt in the project root for license information.
 *--------------------------------------------------------------------------------------------*/

import * as nls from 'vs/nls';
import * as path from 'path';
import * as platform from 'vs/base/common/platform';
import { EDITOR_FONT_DEFAULTS, IEditorOptions } from 'vs/editor/common/config/editorOptions';
import { IConfigurationService } from 'vs/platform/configuration/common/configuration';
import { IWorkspaceConfigurationService } from 'vs/workbench/services/configuration/common/configuration';
import { IStorageService, StorageScope } from 'vs/platform/storage/common/storage';
import { ITerminalConfiguration, ITerminalConfigHelper, ITerminalFont, IShellLaunchConfig, IS_WORKSPACE_SHELL_ALLOWED_STORAGE_KEY, TERMINAL_CONFIG_SECTION, DEFAULT_LETTER_SPACING, DEFAULT_LINE_HEIGHT, MINIMUM_LETTER_SPACING } from 'vs/workbench/parts/terminal/common/terminal';
import Severity from 'vs/base/common/severity';
import { isFedora } from 'vs/workbench/parts/terminal/node/terminal';
import { Terminal as XTermTerminal } from 'vscode-xterm';
import { INotificationService } from 'vs/platform/notification/common/notification';

const MINIMUM_FONT_SIZE = 6;
const MAXIMUM_FONT_SIZE = 25;

/**
 * Encapsulates terminal configuration logic, the primary purpose of this file is so that platform
 * specific test cases can be written.
 */
export class TerminalConfigHelper implements ITerminalConfigHelper {
	public panelContainer: HTMLElement;

	private _charMeasureElement: HTMLElement;
	private _lastFontMeasurement: ITerminalFont;
	public config: ITerminalConfiguration;

	public constructor(
		@IConfigurationService private readonly _configurationService: IConfigurationService,
		@IWorkspaceConfigurationService private readonly _workspaceConfigurationService: IWorkspaceConfigurationService,
		@INotificationService private readonly _notificationService: INotificationService,
		@IStorageService private readonly _storageService: IStorageService
	) {
		this._updateConfig();
		this._configurationService.onDidChangeConfiguration(e => {
			if (e.affectsConfiguration(TERMINAL_CONFIG_SECTION)) {
				this._updateConfig();
			}
		});
	}

	private _updateConfig(): void {
		this.config = this._configurationService.getValue<ITerminalConfiguration>(TERMINAL_CONFIG_SECTION);
	}

<<<<<<< HEAD
	public configFontIsMonospace(): boolean {
		const editorConfig = this._configurationService.getValue<IEditorOptions>('editor');

		this._createCharMeasureElementIfNecessary();
		let fontSize = 15;
		let fontFamily = this.config.fontFamily || editorConfig.fontFamily;
		let i_rect = this._getBoundingRectFor('i', fontFamily, fontSize);
		let w_rect = this._getBoundingRectFor('w', fontFamily, fontSize);

		let invalidBounds = !i_rect.width || !w_rect.width;
		if(invalidBounds) {
			// There is no reason to believe the font is not Monospace.
			return true;
		}

		if(i_rect.width === w_rect.width) {
			return true;
		}

		return false;

	}

	private _createCharMeasureElementIfNecessary() {
=======
	private _measureFont(fontFamily: string, fontSize: number, letterSpacing: number, lineHeight: number): ITerminalFont {
>>>>>>> 43707596
		// Create charMeasureElement if it hasn't been created or if it was orphaned by its parent
		if (!this._charMeasureElement || !this._charMeasureElement.parentElement) {
			this._charMeasureElement = document.createElement('div');
			this.panelContainer.appendChild(this._charMeasureElement);
		}
	}

	private _getBoundingRectFor(char: string, fontFamily: string, fontSize: number): ClientRect | DOMRect {
		const style = this._charMeasureElement.style;
		style.display = 'block';
		style.fontFamily = fontFamily;
		style.fontSize = fontSize + 'px';
		style.lineHeight = 'normal';
		this._charMeasureElement.innerText = char;
		const rect = this._charMeasureElement.getBoundingClientRect();
		style.display = 'none';

		return rect;
	}

	private _measureFont(fontFamily: string, fontSize: number, lineHeight: number): ITerminalFont {
		// Create charMeasureElement if it hasn't been created or if it was orphaned by its parent
		if (!this._charMeasureElement || !this._charMeasureElement.parentElement) {
			this._charMeasureElement = document.createElement('div');
			this.panelContainer.appendChild(this._charMeasureElement);
		}

		let rect = this._getBoundingRectFor('X', fontFamily, fontSize);

		// Bounding client rect was invalid, use last font measurement if available.
		if (this._lastFontMeasurement && !rect.width && !rect.height) {
			return this._lastFontMeasurement;
		}

		this._lastFontMeasurement = {
			fontFamily,
			fontSize,
			letterSpacing,
			lineHeight,
			charWidth: rect.width,
			charHeight: Math.ceil(rect.height)
		};
		return this._lastFontMeasurement;
	}

	/**
	 * Gets the font information based on the terminal.integrated.fontFamily
	 * terminal.integrated.fontSize, terminal.integrated.lineHeight configuration properties
	 */
	public getFont(xterm?: XTermTerminal, excludeDimensions?: boolean): ITerminalFont {
		const editorConfig = this._configurationService.getValue<IEditorOptions>('editor');

		let fontFamily = this.config.fontFamily || editorConfig.fontFamily;

		// Work around bad font on Fedora
		if (!this.config.fontFamily) {
			if (isFedora) {
				fontFamily = '\'DejaVu Sans Mono\'';
			}
		}

		let fontSize = this._toInteger(this.config.fontSize, MINIMUM_FONT_SIZE, MAXIMUM_FONT_SIZE, EDITOR_FONT_DEFAULTS.fontSize);
		const letterSpacing = this.config.letterSpacing ? Math.max(Math.floor(this.config.letterSpacing), MINIMUM_LETTER_SPACING) : DEFAULT_LETTER_SPACING;
		const lineHeight = this.config.lineHeight ? Math.max(this.config.lineHeight, 1) : DEFAULT_LINE_HEIGHT;

		if (excludeDimensions) {
			return {
				fontFamily,
				fontSize,
				letterSpacing,
				lineHeight
			};
		}

		// Get the character dimensions from xterm if it's available
		if (xterm) {
			if (xterm.charMeasure && xterm.charMeasure.width && xterm.charMeasure.height) {
				return {
					fontFamily,
					fontSize,
					letterSpacing,
					lineHeight,
					charHeight: xterm.charMeasure.height,
					charWidth: xterm.charMeasure.width
				};
			}
		}

		// Fall back to measuring the font ourselves
		return this._measureFont(fontFamily, fontSize, letterSpacing, lineHeight);
	}

	public setWorkspaceShellAllowed(isAllowed: boolean): void {
		this._storageService.store(IS_WORKSPACE_SHELL_ALLOWED_STORAGE_KEY, isAllowed, StorageScope.WORKSPACE);
	}

	public mergeDefaultShellPathAndArgs(shell: IShellLaunchConfig): void {
		// Check whether there is a workspace setting
		const platformKey = platform.isWindows ? 'windows' : platform.isMacintosh ? 'osx' : 'linux';
		const shellConfigValue = this._workspaceConfigurationService.inspect<string>(`terminal.integrated.shell.${platformKey}`);
		const shellArgsConfigValue = this._workspaceConfigurationService.inspect<string[]>(`terminal.integrated.shellArgs.${platformKey}`);

		// Check if workspace setting exists and whether it's whitelisted
		let isWorkspaceShellAllowed = false;
		if (shellConfigValue.workspace !== undefined || shellArgsConfigValue.workspace !== undefined) {
			isWorkspaceShellAllowed = this._storageService.getBoolean(IS_WORKSPACE_SHELL_ALLOWED_STORAGE_KEY, StorageScope.WORKSPACE, undefined);
		}

		// Check if the value is neither blacklisted (false) or whitelisted (true) and ask for
		// permission
		if (isWorkspaceShellAllowed === undefined) {
			let shellString: string;
			if (shellConfigValue.workspace) {
				shellString = `"${shellConfigValue.workspace}"`;
			}
			let argsString: string;
			if (shellArgsConfigValue.workspace) {
				argsString = `[${shellArgsConfigValue.workspace.map(v => '"' + v + '"').join(', ')}]`;
			}
			// Should not be localized as it's json-like syntax referencing settings keys
			let changeString: string;
			if (shellConfigValue.workspace !== undefined) {
				if (shellArgsConfigValue.workspace !== undefined) {
					changeString = `shell: ${shellString}, shellArgs: ${argsString}`;
				} else {
					changeString = `shell: ${shellString}`;
				}
			} else { // if (shellArgsConfigValue.workspace !== undefined)
				changeString = `shellArgs: ${argsString}`;
			}
			this._notificationService.prompt(Severity.Info, nls.localize('terminal.integrated.allowWorkspaceShell', "Do you allow {0} (defined as a workspace setting) to be launched in the terminal?", changeString),
				[{
					label: nls.localize('allow', "Allow"),
					run: () => this._storageService.store(IS_WORKSPACE_SHELL_ALLOWED_STORAGE_KEY, true, StorageScope.WORKSPACE)
				},
				{
					label: nls.localize('disallow', "Disallow"),
					run: () => this._storageService.store(IS_WORKSPACE_SHELL_ALLOWED_STORAGE_KEY, false, StorageScope.WORKSPACE)
				}]
			);
		}

		shell.executable = (isWorkspaceShellAllowed ? shellConfigValue.value : shellConfigValue.user) || shellConfigValue.default;
		shell.args = (isWorkspaceShellAllowed ? shellArgsConfigValue.value : shellArgsConfigValue.user) || shellArgsConfigValue.default;

		// Change Sysnative to System32 if the OS is Windows but NOT WoW64. It's
		// safe to assume that this was used by accident as Sysnative does not
		// exist and will break the terminal in non-WoW64 environments.
		if (platform.isWindows && !process.env.hasOwnProperty('PROCESSOR_ARCHITEW6432')) {
			const sysnativePath = path.join(process.env.windir, 'Sysnative').toLowerCase();
			if (shell.executable.toLowerCase().indexOf(sysnativePath) === 0) {
				shell.executable = path.join(process.env.windir, 'System32', shell.executable.substr(sysnativePath.length));
			}
		}
	}

	private _toInteger(source: any, minimum: number, maximum: number, fallback: number): number {
		let r = parseInt(source, 10);
		if (isNaN(r)) {
			return fallback;
		}
		if (typeof minimum === 'number') {
			r = Math.max(minimum, r);
		}
		if (typeof maximum === 'number') {
			r = Math.min(maximum, r);
		}
		return r;
	}
}<|MERGE_RESOLUTION|>--- conflicted
+++ resolved
@@ -48,7 +48,6 @@
 		this.config = this._configurationService.getValue<ITerminalConfiguration>(TERMINAL_CONFIG_SECTION);
 	}
 
-<<<<<<< HEAD
 	public configFontIsMonospace(): boolean {
 		const editorConfig = this._configurationService.getValue<IEditorOptions>('editor');
 
@@ -59,12 +58,12 @@
 		let w_rect = this._getBoundingRectFor('w', fontFamily, fontSize);
 
 		let invalidBounds = !i_rect.width || !w_rect.width;
-		if(invalidBounds) {
+		if (invalidBounds) {
 			// There is no reason to believe the font is not Monospace.
 			return true;
 		}
 
-		if(i_rect.width === w_rect.width) {
+		if (i_rect.width === w_rect.width) {
 			return true;
 		}
 
@@ -73,9 +72,6 @@
 	}
 
 	private _createCharMeasureElementIfNecessary() {
-=======
-	private _measureFont(fontFamily: string, fontSize: number, letterSpacing: number, lineHeight: number): ITerminalFont {
->>>>>>> 43707596
 		// Create charMeasureElement if it hasn't been created or if it was orphaned by its parent
 		if (!this._charMeasureElement || !this._charMeasureElement.parentElement) {
 			this._charMeasureElement = document.createElement('div');
@@ -96,7 +92,7 @@
 		return rect;
 	}
 
-	private _measureFont(fontFamily: string, fontSize: number, lineHeight: number): ITerminalFont {
+	private _measureFont(fontFamily: string, fontSize: number, letterSpacing: number, lineHeight: number): ITerminalFont {
 		// Create charMeasureElement if it hasn't been created or if it was orphaned by its parent
 		if (!this._charMeasureElement || !this._charMeasureElement.parentElement) {
 			this._charMeasureElement = document.createElement('div');
