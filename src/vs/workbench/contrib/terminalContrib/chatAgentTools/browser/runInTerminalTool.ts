--- conflicted
+++ resolved
@@ -238,37 +238,9 @@
 
 		const args = invocation.parameters as IRunInTerminalInputParams;
 
-<<<<<<< HEAD
-		// Tool specific data is not provided when the invocation is auto-approved. Re-calculate it
-		// if needed
-		let toolSpecificData = invocation.toolSpecificData as IChatTerminalToolInvocationData | undefined;
-		if (toolSpecificData === undefined) {
-			const os = await this._osBackend;
-			const shell = await this._terminalProfileResolverService.getDefaultShell({
-				os,
-				remoteAuthority: this._remoteAgentService.getConnection()?.remoteAuthority
-			});
-			const language = os === OperatingSystem.Windows ? 'pwsh' : 'sh';
-			const instance = invocation.context?.sessionId ? this._sessionTerminalAssociations.get(invocation.context!.sessionId)?.instance : undefined;
-			let toolEditedCommand: string | undefined = await this._rewriteCommandIfNeeded(args, instance, shell);
-			if (toolEditedCommand === args.command) {
-				toolEditedCommand = undefined;
-			}
-			toolSpecificData = {
-				kind: 'terminal',
-				commandLine: {
-					original: args.command,
-					toolEdited: toolEditedCommand
-				},
-				language
-			};
-		}
-
-=======
->>>>>>> ff6f70b9
 		this._logService.debug(`RunInTerminalTool: Invoking with options ${JSON.stringify(args)}`);
 
-		const toolSpecificData = invocation.toolSpecificData as IChatTerminalToolInvocationData | IChatTerminalToolInvocationData2 | undefined;
+		const toolSpecificData = invocation.toolSpecificData as IChatTerminalToolInvocationData | undefined;
 		if (!toolSpecificData) {
 			throw new Error('toolSpecificData must be provided for this tool');
 		}
