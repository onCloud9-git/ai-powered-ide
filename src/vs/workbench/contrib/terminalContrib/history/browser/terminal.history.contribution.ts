/*---------------------------------------------------------------------------------------------
 *  Copyright (c) Microsoft Corporation. All rights reserved.
 *  Licensed under the MIT License. See License.txt in the project root for license information.
 *--------------------------------------------------------------------------------------------*/

import { KeyCode, KeyMod } from '../../../../../base/common/keyCodes.js';
import { Disposable, DisposableStore } from '../../../../../base/common/lifecycle.js';
import { localize2 } from '../../../../../nls.js';
import { AccessibleViewProviderId } from '../../../../../platform/accessibility/browser/accessibleView.js';
import { CONTEXT_ACCESSIBILITY_MODE_ENABLED } from '../../../../../platform/accessibility/common/accessibility.js';
import { MenuId } from '../../../../../platform/actions/common/actions.js';
import { ContextKeyExpr, IContextKeyService, type IContextKey } from '../../../../../platform/contextkey/common/contextkey.js';
import { IInstantiationService } from '../../../../../platform/instantiation/common/instantiation.js';
import { KeybindingWeight } from '../../../../../platform/keybinding/common/keybindingsRegistry.js';
import { TerminalCapability } from '../../../../../platform/terminal/common/capabilities/capabilities.js';
import { TerminalLocation } from '../../../../../platform/terminal/common/terminal.js';
import { accessibleViewCurrentProviderId, accessibleViewIsShown } from '../../../accessibility/browser/accessibilityConfiguration.js';
import type { ITerminalContribution, ITerminalInstance } from '../../../terminal/browser/terminal.js';
import { registerActiveInstanceAction, registerTerminalAction } from '../../../terminal/browser/terminalActions.js';
import { registerTerminalContribution, type ITerminalContributionContext } from '../../../terminal/browser/terminalExtensions.js';
import { TERMINAL_VIEW_ID } from '../../../terminal/common/terminal.js';
import { TerminalContextKeys } from '../../../terminal/common/terminalContextKey.js';
import { clearShellFileHistory, getCommandHistory, getDirectoryHistory } from '../common/history.js';
import { TerminalHistoryCommandId } from '../common/terminal.history.js';
import { showRunRecentQuickPick } from './terminalRunRecentQuickPick.js';

// #region Terminal Contributions

class TerminalHistoryContribution extends Disposable implements ITerminalContribution {
	static readonly ID = 'terminal.history';

	static get(instance: ITerminalInstance): TerminalHistoryContribution | null {
		return instance.getContribution<TerminalHistoryContribution>(TerminalHistoryContribution.ID);
	}

	private _terminalInRunCommandPicker: IContextKey<boolean>;

	constructor(
		private readonly _ctx: ITerminalContributionContext,
		@IContextKeyService contextKeyService: IContextKeyService,
		@IInstantiationService private readonly _instantiationService: IInstantiationService,
	) {
		super();

		this._terminalInRunCommandPicker = TerminalContextKeys.inTerminalRunCommandPicker.bindTo(contextKeyService);

		this._register(_ctx.instance.capabilities.onDidAddCapabilityType(e => {
			switch (e) {
				case TerminalCapability.CwdDetection: {
					const cwdDetection = _ctx.instance.capabilities.get(TerminalCapability.CwdDetection);
					if (!cwdDetection) {
						return;
					}
					this._register(cwdDetection.onDidChangeCwd(e => {
						this._instantiationService.invokeFunction(getDirectoryHistory)?.add(e, { remoteAuthority: _ctx.instance.remoteAuthority });
					}));
					break;
				}
				case TerminalCapability.CommandDetection: {
					const commandDetection = _ctx.instance.capabilities.get(TerminalCapability.CommandDetection);
					if (!commandDetection) {
						return;
					}
					this._register(commandDetection.onCommandFinished(e => {
						if (e.command.trim().length > 0) {
							this._instantiationService.invokeFunction(getCommandHistory)?.add(e.command, { shellType: _ctx.instance.shellType });
						}
					}));
					break;
				}
			}
		}));
	}

	/**
	 * Triggers a quick pick that displays recent commands or cwds. Selecting one will
	 * rerun it in the active terminal.
	 */
	async runRecent(type: 'command' | 'cwd', filterMode?: 'fuzzy' | 'contiguous', value?: string): Promise<void> {
		return this._instantiationService.invokeFunction(showRunRecentQuickPick,
			this._ctx.instance,
			this._terminalInRunCommandPicker,
			type,
			filterMode,
			value,
		);
	}
}

registerTerminalContribution(TerminalHistoryContribution.ID, TerminalHistoryContribution);

// #endregion

// #region Actions

const precondition = ContextKeyExpr.or(TerminalContextKeys.processSupported, TerminalContextKeys.terminalHasBeenCreated);

registerTerminalAction({
	id: TerminalHistoryCommandId.ClearPreviousSessionHistory,
	title: localize2('workbench.action.terminal.clearPreviousSessionHistory', 'Clear Previous Session History'),
	precondition,
	run: async (c, accessor) => {
		getCommandHistory(accessor).clear();
		clearShellFileHistory();
	}
});

registerActiveInstanceAction({
	id: TerminalHistoryCommandId.GoToRecentDirectory,
	title: localize2('workbench.action.terminal.goToRecentDirectory', 'Go to Recent Directory...'),
	metadata: {
		description: localize2('goToRecentDirectory.metadata', 'Goes to a recent folder'),
	},
	precondition,
	keybinding: {
		primary: KeyMod.CtrlCmd | KeyCode.KeyG,
		when: TerminalContextKeys.focus,
		weight: KeybindingWeight.WorkbenchContrib
	},
	menu: [
		{
			id: MenuId.ViewTitle,
			group: 'shellIntegration',
			order: 0,
			when: ContextKeyExpr.equals('view', TERMINAL_VIEW_ID),
			isHiddenByDefault: true
		}
	],
	run: async (activeInstance, c) => {
		const history = TerminalHistoryContribution.get(activeInstance);
		if (!history) {
			return;
		}
		await history.runRecent('cwd');
		if (activeInstance?.target === TerminalLocation.Editor) {
			await c.editorService.revealActiveEditor();
		} else {
			await c.groupService.showPanel(false);
		}
	}
});

registerTerminalAction({
	id: TerminalHistoryCommandId.RunRecentCommand,
	title: localize2('workbench.action.terminal.runRecentCommand', 'Run Recent Command...'),
	precondition,
	keybinding: [
		{
			primary: KeyMod.CtrlCmd | KeyCode.KeyR,
			when: ContextKeyExpr.and(CONTEXT_ACCESSIBILITY_MODE_ENABLED, ContextKeyExpr.or(TerminalContextKeys.focus, ContextKeyExpr.and(accessibleViewIsShown, accessibleViewCurrentProviderId.isEqualTo(AccessibleViewProviderId.Terminal)))),
			weight: KeybindingWeight.WorkbenchContrib
		},
		{
			primary: KeyMod.CtrlCmd | KeyMod.Alt | KeyCode.KeyR,
			mac: { primary: KeyMod.WinCtrl | KeyMod.Alt | KeyCode.KeyR },
			when: ContextKeyExpr.and(TerminalContextKeys.focus, CONTEXT_ACCESSIBILITY_MODE_ENABLED.negate()),
			weight: KeybindingWeight.WorkbenchContrib
		}
	],
<<<<<<< HEAD
	menu: [
		{
			id: MenuId.ViewTitle,
			group: 'shellIntegration',
			order: 1,
			when: ContextKeyExpr.equals('view', TERMINAL_VIEW_ID),
			isHiddenByDefault: true
		}
	],
	run: async (activeInstance, c) => {
=======
	run: async (c, accessor) => {
		let activeInstance = c.service.activeInstance;
		// If an instanec doesn't exist, create one and wait for shell type to be set
		if (!activeInstance) {
			const newInstance = activeInstance = await c.service.getActiveOrCreateInstance();
			await c.service.revealActiveTerminal();
			const store = new DisposableStore();
			const wasDisposedPrematurely = await new Promise<boolean>(r => {
				store.add(newInstance.onDidChangeShellType(() => r(false)));
				store.add(newInstance.onDisposed(() => r(true)));
			});
			store.dispose();
			if (wasDisposedPrematurely) {
				return;
			}
		}
>>>>>>> fafd5bfd
		const history = TerminalHistoryContribution.get(activeInstance);
		if (!history) {
			return;
		}
		await history.runRecent('command');
		if (activeInstance?.target === TerminalLocation.Editor) {
			await c.editorService.revealActiveEditor();
		} else {
			await c.groupService.showPanel(false);
		}
	}
});

// #endregion<|MERGE_RESOLUTION|>--- conflicted
+++ resolved
@@ -157,7 +157,6 @@
 			weight: KeybindingWeight.WorkbenchContrib
 		}
 	],
-<<<<<<< HEAD
 	menu: [
 		{
 			id: MenuId.ViewTitle,
@@ -167,8 +166,6 @@
 			isHiddenByDefault: true
 		}
 	],
-	run: async (activeInstance, c) => {
-=======
 	run: async (c, accessor) => {
 		let activeInstance = c.service.activeInstance;
 		// If an instanec doesn't exist, create one and wait for shell type to be set
@@ -185,7 +182,6 @@
 				return;
 			}
 		}
->>>>>>> fafd5bfd
 		const history = TerminalHistoryContribution.get(activeInstance);
 		if (!history) {
 			return;
