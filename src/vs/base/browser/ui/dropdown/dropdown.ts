--- conflicted
+++ resolved
@@ -277,110 +277,4 @@
 		this.hide();
 		removeClass(this.element, 'active');
 	}
-<<<<<<< HEAD
-=======
-}
-
-export class DropdownMenuActionViewItem extends BaseActionViewItem {
-	private menuActionsOrProvider: ReadonlyArray<IAction> | IActionProvider;
-	private dropdownMenu: DropdownMenu | undefined;
-	private contextMenuProvider: IContextMenuProvider;
-	private actionViewItemProvider?: IActionViewItemProvider;
-	private keybindings?: (action: IAction) => ResolvedKeybinding | undefined;
-	private clazz: string | undefined;
-	private anchorAlignmentProvider: (() => AnchorAlignment) | undefined;
-	private menuAsChild?: boolean;
-
-	private _onDidChangeVisibility = this._register(new Emitter<boolean>());
-	readonly onDidChangeVisibility = this._onDidChangeVisibility.event;
-
-	constructor(action: IAction, menuActions: ReadonlyArray<IAction>, contextMenuProvider: IContextMenuProvider, actionViewItemProvider: IActionViewItemProvider | undefined, actionRunner: IActionRunner | undefined, keybindings: ((action: IAction) => ResolvedKeybinding | undefined) | undefined, clazz: string | undefined, anchorAlignmentProvider?: () => AnchorAlignment, menuAsChild?: boolean);
-	constructor(action: IAction, actionProvider: IActionProvider, contextMenuProvider: IContextMenuProvider, actionViewItemProvider: IActionViewItemProvider | undefined, actionRunner: IActionRunner | undefined, keybindings: ((action: IAction) => ResolvedKeybinding) | undefined, clazz: string | undefined, anchorAlignmentProvider?: () => AnchorAlignment, menuAsChild?: boolean);
-	constructor(action: IAction, menuActionsOrProvider: ReadonlyArray<IAction> | IActionProvider, contextMenuProvider: IContextMenuProvider, actionViewItemProvider: IActionViewItemProvider | undefined, actionRunner: IActionRunner | undefined, keybindings: ((action: IAction) => ResolvedKeybinding | undefined) | undefined, clazz: string | undefined, anchorAlignmentProvider?: () => AnchorAlignment, menuAsChild?: boolean) {
-		super(null, action);
-
-		this.menuActionsOrProvider = menuActionsOrProvider;
-		this.contextMenuProvider = contextMenuProvider;
-		this.actionViewItemProvider = actionViewItemProvider;
-		if (actionRunner) {
-			this.actionRunner = actionRunner;
-		}
-		this.keybindings = keybindings;
-		this.clazz = clazz;
-		this.anchorAlignmentProvider = anchorAlignmentProvider;
-		this.menuAsChild = menuAsChild;
-	}
-
-	render(container: HTMLElement): void {
-		const labelRenderer: ILabelRenderer = (el: HTMLElement): IDisposable | null => {
-			this.element = append(el, $('a.action-label.codicon')); // todo@aeschli: remove codicon, should come through `this.clazz`
-			if (this.clazz) {
-				addClasses(this.element, this.clazz);
-			}
-
-			this.element.tabIndex = 0;
-			this.element.setAttribute('role', 'button');
-			this.element.setAttribute('aria-haspopup', 'true');
-			this.element.setAttribute('aria-expanded', 'false');
-			this.element.title = this._action.label || '';
-
-			return null;
-		};
-
-		const options: IDropdownMenuOptions = {
-			contextMenuProvider: this.contextMenuProvider,
-			labelRenderer: labelRenderer,
-			menuAsChild: this.menuAsChild
-		};
-
-		// Render the DropdownMenu around a simple action to toggle it
-		if (Array.isArray(this.menuActionsOrProvider)) {
-			options.actions = this.menuActionsOrProvider;
-		} else {
-			options.actionProvider = this.menuActionsOrProvider as IActionProvider;
-		}
-
-		this.dropdownMenu = this._register(new DropdownMenu(container, options));
-		this._register(this.dropdownMenu.onDidChangeVisibility(visible => {
-			this.element?.setAttribute('aria-expanded', `${visible}`);
-			this._onDidChangeVisibility.fire(visible);
-		}));
-
-		this.dropdownMenu.menuOptions = {
-			actionViewItemProvider: this.actionViewItemProvider,
-			actionRunner: this.actionRunner,
-			getKeyBinding: this.keybindings,
-			context: this._context
-		};
-
-		if (this.anchorAlignmentProvider) {
-			const that = this;
-
-			this.dropdownMenu.menuOptions = {
-				...this.dropdownMenu.menuOptions,
-				get anchorAlignment(): AnchorAlignment {
-					return that.anchorAlignmentProvider!();
-				}
-			};
-		}
-	}
-
-	setActionContext(newContext: unknown): void {
-		super.setActionContext(newContext);
-
-		if (this.dropdownMenu) {
-			if (this.dropdownMenu.menuOptions) {
-				this.dropdownMenu.menuOptions.context = newContext;
-			} else {
-				this.dropdownMenu.menuOptions = { context: newContext };
-			}
-		}
-	}
-
-	show(): void {
-		if (this.dropdownMenu) {
-			this.dropdownMenu.show();
-		}
-	}
->>>>>>> dcf5b385
 }